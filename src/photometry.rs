/// Star photometry
///
/// Photometry is available for the following bands: V, R, I, J, H and K
/// ## Example
/// ```
/// use eyepiece::Photometry;
/// let photometry: Photometry = "V".into();
/// ```
#[derive(Debug)]
pub struct Photometry {
    pub wavelength: f64,
    zeropoint: f64,
    #[allow(dead_code)]
    spectral_bandwidth: f64,
}
impl Photometry {
    /// Returns the number of photon for the given magnitude
    pub fn n_photon(&self, magnitude: f64) -> f64 {
        self.zeropoint * 10f64.powf(-0.4 * magnitude)
    }
}

<<<<<<< HEAD
/// Astronomical photometric bands
pub struct PhotometricBands<'a>([&'a str; 6]);
impl<'a> Default for PhotometricBands<'a> {
    /// Returns the array `["V", "R", "I", "J", "H", "K"]`
=======
pub struct PhotometricBands<'a>([&'a str; 6]);
impl<'a> Default for PhotometricBands<'a> {
>>>>>>> 5f63ca48
    fn default() -> Self {
        Self(["V", "R", "I", "J", "H", "K"])
    }
}
impl<'a> IntoIterator for PhotometricBands<'a> {
    type Item = &'a str;

    type IntoIter = std::array::IntoIter<&'a str, 6>;

    fn into_iter(self) -> Self::IntoIter {
        self.0.into_iter()
    }
}
<<<<<<< HEAD
=======

>>>>>>> 5f63ca48
impl From<&str> for Photometry {
    /// Astronomical photometric bands
    ///
    /// Converts the bands V, R, I, J, H and K into star [Photometry]
    fn from(band: &str) -> Self {
        match band {
            "V" => Photometry {
                wavelength: 0.55e-6,
                zeropoint: 8.97e9,
                spectral_bandwidth: 0.09e-6,
            },
            "R" => Photometry {
                wavelength: 0.64e-6,
                zeropoint: 10.87e9,
                spectral_bandwidth: 0.15e-6,
            },
            "I" => Photometry {
                wavelength: 0.79e-6,
                zeropoint: 7.34e9,
                spectral_bandwidth: 0.15e-6,
            },
            "J" => Photometry {
                wavelength: 1.215e-6,
                zeropoint: 5.16e9,
                spectral_bandwidth: 0.26e-6,
            },
            "H" => Photometry {
                wavelength: 1.654e-6,
                zeropoint: 2.99e9,
                spectral_bandwidth: 0.29e-6,
            },
            "K" => Photometry {
                wavelength: 2.179e-6,
                zeropoint: 1.90e9,
                spectral_bandwidth: 0.41e-6,
            },
            _ => panic!("expected the photometric band: V, R, I, J, H or K, found {band}"),
        }
    }
}
impl From<&String> for Photometry {
    fn from(band: &String) -> Self {
        band.as_str().into()
    }
}
impl From<String> for Photometry {
    fn from(band: String) -> Self {
        band.as_str().into()
    }
}<|MERGE_RESOLUTION|>--- conflicted
+++ resolved
@@ -20,15 +20,10 @@
     }
 }
 
-<<<<<<< HEAD
 /// Astronomical photometric bands
 pub struct PhotometricBands<'a>([&'a str; 6]);
 impl<'a> Default for PhotometricBands<'a> {
     /// Returns the array `["V", "R", "I", "J", "H", "K"]`
-=======
-pub struct PhotometricBands<'a>([&'a str; 6]);
-impl<'a> Default for PhotometricBands<'a> {
->>>>>>> 5f63ca48
     fn default() -> Self {
         Self(["V", "R", "I", "J", "H", "K"])
     }
@@ -42,10 +37,7 @@
         self.0.into_iter()
     }
 }
-<<<<<<< HEAD
-=======
 
->>>>>>> 5f63ca48
 impl From<&str> for Photometry {
     /// Astronomical photometric bands
     ///
