<<<<<<< HEAD
/**
Star photometry

Photometry is available for the following bands: V, R, I, J, H and K
## Example
```
use eyepiece::Photometry;
let photometry: Photometry = "V".into();
```
*/
=======
/// Star photometry
>>>>>>> 16620415
#[derive(Debug)]
pub struct Photometry {
    pub wavelength: f64,
    zeropoint: f64,
    #[allow(dead_code)]
    spectral_bandwidth: f64,
}
impl Photometry {
    /// Returns the number of photon for the given magnitude
    pub fn n_photon(&self, magnitude: f64) -> f64 {
        self.zeropoint * 10f64.powf(-0.4 * magnitude)
    }
}

impl From<&str> for Photometry {
    /// Astronomical photometric bands
    ///
    /// Converts the bands V, R, I, J, H and K into star [Photometry]
    fn from(band: &str) -> Self {
        match band {
            "V" => Photometry {
                wavelength: 0.55e-6,
                zeropoint: 8.97e9,
                spectral_bandwidth: 0.09e-6,
            },
            "R" => Photometry {
                wavelength: 0.64e-6,
                zeropoint: 10.87e9,
                spectral_bandwidth: 0.15e-6,
            },
            "I" => Photometry {
                wavelength: 0.79e-6,
                zeropoint: 7.34e9,
                spectral_bandwidth: 0.15e-6,
            },
            "J" => Photometry {
                wavelength: 1.215e-6,
                zeropoint: 5.16e9,
                spectral_bandwidth: 0.26e-6,
            },
            "H" => Photometry {
                wavelength: 1.654e-6,
                zeropoint: 2.99e9,
                spectral_bandwidth: 0.29e-6,
            },
            "K" => Photometry {
                wavelength: 2.179e-6,
                zeropoint: 1.90e9,
                spectral_bandwidth: 0.41e-6,
            },
            _ => panic!("expected the photometric band: V, R, I, J, H or K, found {band}"),
        }
    }
}<|MERGE_RESOLUTION|>--- conflicted
+++ resolved
@@ -1,17 +1,11 @@
-<<<<<<< HEAD
-/**
-Star photometry
-
-Photometry is available for the following bands: V, R, I, J, H and K
-## Example
-```
-use eyepiece::Photometry;
-let photometry: Photometry = "V".into();
-```
-*/
-=======
 /// Star photometry
->>>>>>> 16620415
+///
+/// Photometry is available for the following bands: V, R, I, J, H and K
+/// ## Example
+/// ```
+/// use eyepiece::Photometry;
+/// let photometry: Photometry = "V".into();
+/// ```
 #[derive(Debug)]
 pub struct Photometry {
     pub wavelength: f64,
